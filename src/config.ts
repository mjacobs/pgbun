--- conflicted
+++ resolved
@@ -19,15 +19,13 @@
   log_disconnections: boolean;
   log_pooler_errors: boolean;
   stats_period: number;
-<<<<<<< HEAD
-
-=======
+  
   // Connection timeout settings (in milliseconds)
   server_connect_timeout: number;
   client_login_timeout: number;
   server_idle_timeout: number;
   client_idle_timeout: number;
->>>>>>> b1835d46
+
   // TLS settings
   client_tls_mode: SSLMode;
   client_tls_key_file?: string;
@@ -62,15 +60,14 @@
       log_disconnections: true,
       log_pooler_errors: true,
       stats_period: 60000,
-<<<<<<< HEAD
-=======
+
       // Connection timeouts (defaults match pgbouncer)
       server_connect_timeout: 15000,  // 15 seconds
       client_login_timeout: 60000,    // 60 seconds
       server_idle_timeout: 600000,    // 10 minutes
       client_idle_timeout: 0,         // 0 = disabled
+
       // TLS settings
->>>>>>> b1835d46
       client_tls_mode: 'disable',
       server_tls_mode: 'prefer',
       ...config
@@ -117,8 +114,6 @@
     return this.config.log_disconnections;
   }
 
-<<<<<<< HEAD
-=======
   get serverConnectTimeout(): number {
     return this.config.server_connect_timeout;
   }
@@ -135,7 +130,6 @@
     return this.config.client_idle_timeout;
   }
 
->>>>>>> b1835d46
   // TLS getters
   get clientTlsMode(): SSLMode {
     return this.config.client_tls_mode;
