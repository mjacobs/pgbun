--- conflicted
+++ resolved
@@ -37,11 +37,8 @@
     const session = this.clientSessions.get(socket);
     if (!session) return;
 
-<<<<<<< HEAD
-=======
     session.updateActivity();
 
->>>>>>> b1835d46
     if (session.state === 'new') {
       if (this.protocol.isSSLRequest(data)) {
         this.handleSSLRequest(session);
@@ -54,10 +51,7 @@
           socket.end();
           return;
         }
-<<<<<<< HEAD
         // If not SSLRequest, proceed with regular startup
-=======
->>>>>>> b1835d46
         this.processData(session, data);
       }
     } else {
@@ -78,22 +72,6 @@
 
     const tlsOptions: Bun.TLS.Options = {};
     if (this.config.clientTlsKeyFile && this.config.clientTlsCertFile) {
-<<<<<<< HEAD
-        tlsOptions.key = Bun.file(this.config.clientTlsKeyFile);
-        tlsOptions.cert = Bun.file(this.config.clientTlsCertFile);
-    } else {
-        console.error("TLS mode is enabled, but key/cert files are not configured.");
-        socket.end();
-        return;
-    }
-
-    if ((mode === 'verify-ca' || mode === 'verify-full') && this.config.clientTlsCaFile) {
-        tlsOptions.ca = Bun.file(this.config.clientTlsCaFile);
-    } else if (mode === 'verify-ca' || mode === 'verify-full') {
-        console.error("TLS verify mode enabled, but CA file is not configured.");
-        socket.end();
-        return;
-=======
       tlsOptions.key = Bun.file(this.config.clientTlsKeyFile);
       tlsOptions.cert = Bun.file(this.config.clientTlsCertFile);
     } else {
@@ -108,7 +86,6 @@
       console.error("TLS verify mode enabled, but CA file is not configured.");
       socket.end();
       return;
->>>>>>> b1835d46
     }
 
     try {
@@ -176,11 +153,7 @@
     session.database = message.data.database || 'postgres';
     session.user = message.data.user || 'postgres';
     session.state = 'authenticating';
-<<<<<<< HEAD
-    
-=======
-
->>>>>>> b1835d46
+
     try {
       const serverConnection = await this.connectionPool.getConnection(
         session.database!,
@@ -296,13 +269,11 @@
   user?: string;
   serverConnection?: ServerConnection;
   state: 'new' | 'authenticating' | 'active' = 'new';
-<<<<<<< HEAD
-=======
+
   connectedAt: Date;
   lastActivity: Date;
   authenticated: boolean = false;
   loginTimer?: Timer;
->>>>>>> b1835d46
 
   constructor(socket: Socket) {
     this.socket = socket;
